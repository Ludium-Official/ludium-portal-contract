// SPDX-License-Identifier: MIT
pragma solidity ^0.8.20;

import {Ownable} from "@openzeppelin/contracts/access/Ownable.sol";
import {ReentrancyGuard} from "@openzeppelin/contracts/security/ReentrancyGuard.sol";
import {IERC20} from "@openzeppelin/contracts/token/ERC20/IERC20.sol";
import {SafeERC20} from "@openzeppelin/contracts/token/ERC20/utils/SafeERC20.sol";

contract LdEduProgram is Ownable, ReentrancyGuard {
<<<<<<< HEAD
    event ProgramCreated(uint256 indexed id, address indexed maker, address indexed validator, uint256 price);
    event MilestoneAccepted(uint256 indexed programId, address indexed builder, uint256 reward);
    event FundsReclaimed(uint256 indexed id, address maker, uint256 amount);
=======
    using SafeERC20 for IERC20;

    event ProgramCreated(uint256 indexed id, address indexed maker, address indexed validator, uint256 price, address token);
    event MilestoneAccepted(uint256 indexed programId, address indexed builder, uint256 reward, address token);
    event FundsReclaimed(uint256 indexed id, address maker, uint256 amount, address token);
>>>>>>> f2acce7e
    event ProgramEdited(uint256 programId, uint256 price, uint256 startTime, uint256 endTime, address newValidator);
    event FeeUpdated(uint256 newFee);
    event TokenWhitelisted(address token, bool status);

    struct EduProgram {
        uint256 id;
        string name;
        uint256 price;
        uint256 startTime;
        uint256 endTime;
        address maker;
        address validator;
        bool claimed;
        bool approve;
        address token; // 토큰 주소 (address(0)이면 ETH)
    }

<<<<<<< HEAD
=======
    struct Milestone {
        uint256 id;
        string name;
        string description;
        uint256 price;
        string[] links;
        uint256 applicationId;
    }
>>>>>>> f2acce7e

    mapping(uint256 => EduProgram) public eduPrograms;
    mapping(address => bool) public whitelistedTokens; // 허용된 토큰들
    uint256 public nextProgramId;
    uint256 private fee;

    // ETH를 나타내는 상수
    address public constant ETH_ADDRESS = address(0);

    constructor(address initialOwner) Ownable(initialOwner) {
        // ETH는 기본적으로 허용
        whitelistedTokens[ETH_ADDRESS] = true;
    }

    // 토큰 화이트리스트 관리
    function setTokenWhitelist(address token, bool status) external onlyOwner {
        whitelistedTokens[token] = status;
        emit TokenWhitelisted(token, status);
    }

    function createEduProgram(
        string memory _name,
        uint256 _price,
        uint256 _startTime,
        uint256 _endTime,
<<<<<<< HEAD
        address _validator
=======
        address _validator,
        address _token //토큰 주소, eth의 경우 address(0)
>>>>>>> f2acce7e
    ) external payable {
        require(whitelistedTokens[_token], "Token not whitelisted");
        require(_startTime < _endTime, "The Start time must be earlier than the end time.");
        require(_price > 0, "Price must be greater than 0");

        uint256 programId = nextProgramId;

        if (_token == ETH_ADDRESS) {
            // ETH 결제
            require(msg.value == _price, "The ETH sent does not match the program price");
        } else {
            // ERC-20 토큰 결제
            require(msg.value == 0, "Should not send ETH when paying with token");
            IERC20(_token).safeTransferFrom(msg.sender, address(this), _price);
        }

        eduPrograms[programId] = EduProgram({
            id: programId,
            name: _name,
            price: _price,
            startTime: _startTime,
            endTime: _endTime,
            maker: msg.sender,
            validator: _validator,
<<<<<<< HEAD
            claimed: false
=======
            approve: false,
            claimed: false,
            token: _token
>>>>>>> f2acce7e
        });
        
        nextProgramId++;
        emit ProgramCreated(programId, msg.sender, _validator, _price, _token);
    }

    function acceptMilestone(
        uint256 programId,
        address builder,
        uint256 reward
    ) external nonReentrant {
        EduProgram storage program = eduPrograms[programId];
        require(msg.sender == program.validator, "Not validator");
        require(reward <= program.price, "Reward exceeds program balance");

<<<<<<< HEAD
        emit MilestoneAccepted(programId, builder, reward);
=======
        if (program.token == ETH_ADDRESS) {
            // ETH 전송
            require(address(this).balance >= reward, "Insufficient contract ETH balance");
            (bool sent, ) = payable(builder).call{value: reward}("");
            require(sent, "ETH transfer failed");
        } else {
            // ERC-20 토큰 전송
            IERC20 token = IERC20(program.token);
            require(token.balanceOf(address(this)) >= reward, "Insufficient contract token balance");
            token.safeTransfer(builder, reward);
        }

        program.price -= reward;
        emit MilestoneAccepted(programId, builder, reward, program.token);
>>>>>>> f2acce7e
    }

    function reclaimFunds(uint256 programId) external nonReentrant {
        EduProgram storage program = eduPrograms[programId];
        require(block.timestamp > program.endTime, "Program not ended yet");
        require(msg.sender == program.maker, "Not the program maker");
        require(!program.claimed, "Already claimed");

        uint256 remainingAmount = program.price;
        require(remainingAmount > 0, "No funds to reclaim");

        program.claimed = true;
        program.price = 0; // 중복 인출 방지

        if (program.token == ETH_ADDRESS) {
            (bool sent, ) = payable(program.maker).call{value: remainingAmount}("");
            require(sent, "ETH transfer failed");
        } else {
            // ERC-20 토큰 반환
            IERC20(program.token).safeTransfer(program.maker, remainingAmount);
        }
        
        emit FundsReclaimed(programId, program.maker, remainingAmount, program.token);
    }

    function updateProgram(
        uint256 programId,
        uint256 price,
        uint256 startTime,
        uint256 endTime,
        address newValidator
    ) external {
        EduProgram storage program = eduPrograms[programId];
        require(msg.sender == program.maker, "Only creator");
        require(startTime < endTime, "Invalid time");
        require(price > 0, "Invalid price");

        program.price = price;
        program.startTime = startTime;
        program.endTime = endTime;
        program.validator = newValidator;

        emit ProgramEdited(programId, price, startTime, endTime, newValidator);
    }

    function setFee(uint256 _fee) external onlyOwner {
        fee = _fee;
        emit FeeUpdated(_fee);
    }

    function getFee() external view returns (uint256) {
        return fee;
    }

    // 긴급상황 시 토큰 회수 (관리자 전용)
    function emergencyWithdraw(address token, uint256 amount) external onlyOwner {
        if (token == ETH_ADDRESS) {
            (bool sent, ) = payable(owner()).call{value: amount}("");
            require(sent, "ETH transfer failed");
        } else {
            IERC20(token).safeTransfer(owner(), amount);
        }
    }

    // 컨트랙트의 토큰 잔액 조회
    function getContractBalance(address token) external view returns (uint256) {
        if (token == ETH_ADDRESS) {
            return address(this).balance;
        } else {
            return IERC20(token).balanceOf(address(this));
        }
    }

    // 편의 함수들
    function getProgramDetails(uint256 programId) external view returns (
        string memory name,
        uint256 price,
        address maker,
        address validator,
        address token,
        bool claimed
    ) {
        EduProgram storage program = eduPrograms[programId];
        return (
            program.name,
            program.price,
            program.maker,
            program.validator,
            program.token,
            program.claimed
        );
    }
}<|MERGE_RESOLUTION|>--- conflicted
+++ resolved
@@ -7,17 +7,11 @@
 import {SafeERC20} from "@openzeppelin/contracts/token/ERC20/utils/SafeERC20.sol";
 
 contract LdEduProgram is Ownable, ReentrancyGuard {
-<<<<<<< HEAD
-    event ProgramCreated(uint256 indexed id, address indexed maker, address indexed validator, uint256 price);
-    event MilestoneAccepted(uint256 indexed programId, address indexed builder, uint256 reward);
-    event FundsReclaimed(uint256 indexed id, address maker, uint256 amount);
-=======
     using SafeERC20 for IERC20;
 
     event ProgramCreated(uint256 indexed id, address indexed maker, address indexed validator, uint256 price, address token);
     event MilestoneAccepted(uint256 indexed programId, address indexed builder, uint256 reward, address token);
     event FundsReclaimed(uint256 indexed id, address maker, uint256 amount, address token);
->>>>>>> f2acce7e
     event ProgramEdited(uint256 programId, uint256 price, uint256 startTime, uint256 endTime, address newValidator);
     event FeeUpdated(uint256 newFee);
     event TokenWhitelisted(address token, bool status);
@@ -35,8 +29,6 @@
         address token; // 토큰 주소 (address(0)이면 ETH)
     }
 
-<<<<<<< HEAD
-=======
     struct Milestone {
         uint256 id;
         string name;
@@ -45,7 +37,6 @@
         string[] links;
         uint256 applicationId;
     }
->>>>>>> f2acce7e
 
     mapping(uint256 => EduProgram) public eduPrograms;
     mapping(address => bool) public whitelistedTokens; // 허용된 토큰들
@@ -71,12 +62,8 @@
         uint256 _price,
         uint256 _startTime,
         uint256 _endTime,
-<<<<<<< HEAD
-        address _validator
-=======
         address _validator,
         address _token //토큰 주소, eth의 경우 address(0)
->>>>>>> f2acce7e
     ) external payable {
         require(whitelistedTokens[_token], "Token not whitelisted");
         require(_startTime < _endTime, "The Start time must be earlier than the end time.");
@@ -101,13 +88,9 @@
             endTime: _endTime,
             maker: msg.sender,
             validator: _validator,
-<<<<<<< HEAD
-            claimed: false
-=======
             approve: false,
             claimed: false,
             token: _token
->>>>>>> f2acce7e
         });
         
         nextProgramId++;
@@ -123,9 +106,6 @@
         require(msg.sender == program.validator, "Not validator");
         require(reward <= program.price, "Reward exceeds program balance");
 
-<<<<<<< HEAD
-        emit MilestoneAccepted(programId, builder, reward);
-=======
         if (program.token == ETH_ADDRESS) {
             // ETH 전송
             require(address(this).balance >= reward, "Insufficient contract ETH balance");
@@ -140,7 +120,6 @@
 
         program.price -= reward;
         emit MilestoneAccepted(programId, builder, reward, program.token);
->>>>>>> f2acce7e
     }
 
     function reclaimFunds(uint256 programId) external nonReentrant {
